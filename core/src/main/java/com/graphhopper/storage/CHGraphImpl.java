/*
 *  Licensed to GraphHopper GmbH under one or more contributor
 *  license agreements. See the NOTICE file distributed with this work for
 *  additional information regarding copyright ownership.
 *
 *  GraphHopper GmbH licenses this file to you under the Apache License,
 *  Version 2.0 (the "License"); you may not use this file except in
 *  compliance with the License. You may obtain a copy of the License at
 *
 *       http://www.apache.org/licenses/LICENSE-2.0
 *
 *  Unless required by applicable law or agreed to in writing, software
 *  distributed under the License is distributed on an "AS IS" BASIS,
 *  WITHOUT WARRANTIES OR CONDITIONS OF ANY KIND, either express or implied.
 *  See the License for the specific language governing permissions and
 *  limitations under the License.
 */
package com.graphhopper.storage;

import com.graphhopper.routing.ch.PrepareEncoder;
import com.graphhopper.routing.util.AllCHEdgesIterator;
import com.graphhopper.routing.util.EdgeFilter;
import com.graphhopper.routing.util.FlagEncoder;
import com.graphhopper.routing.weighting.AbstractWeighting;
import com.graphhopper.routing.weighting.Weighting;
import com.graphhopper.storage.BaseGraph.AllEdgeIterator;
import com.graphhopper.storage.BaseGraph.CommonEdgeIterator;
import com.graphhopper.storage.BaseGraph.EdgeIterable;
import com.graphhopper.util.*;
import com.graphhopper.util.shapes.BBox;
import org.slf4j.Logger;
import org.slf4j.LoggerFactory;

import java.util.Locale;

import static com.graphhopper.util.Helper.nf;

/**
 * A Graph implementation necessary for Contraction Hierarchies. This class enables the storage to
 * hold the level of a node and shortcut edges per edge.
 * <p>
 *
 * @author Peter Karich
 */
public class CHGraphImpl implements CHGraph, Storable<CHGraph> {
    private static final Logger LOGGER = LoggerFactory.getLogger(CHGraphImpl.class);
    private static final double WEIGHT_FACTOR = 1000f;
    // 2 bits for access, for now only 32bit => not Long.MAX
    private static final long MAX_WEIGHT_LONG = (Integer.MAX_VALUE >> 2) << 2;
    private static final double MAX_WEIGHT = (Integer.MAX_VALUE >> 2) / WEIGHT_FACTOR;
    private static final double MIN_WEIGHT = 1 / WEIGHT_FACTOR;
    final DataAccess shortcuts;
    final DataAccess nodesCH;
    final long scDirMask = PrepareEncoder.getScDirMask();
    private final boolean edgeBased;
    private final BaseGraph baseGraph;
    private final EdgeAccess chEdgeAccess;
    private final Weighting weighting;
    int N_CH_REF;
    int shortcutEntryBytes;
    // the nodesCH storage is limited via baseGraph.nodeCount too
    int nodeCHEntryBytes;
    private int N_LEVEL;
    // shortcut memory layout is synced with edges indices until E_FLAGS, then:
    private int S_SKIP_EDGE1, S_SKIP_EDGE2, S_ORIG_FIRST, S_ORIG_LAST;
    private int shortcutCount = 0;

    CHGraphImpl(Weighting w, Directory dir, final BaseGraph baseGraph, boolean edgeBased) {
        if (w == null)
            throw new IllegalStateException("Weighting for CHGraph cannot be null");

        this.weighting = w;
        this.baseGraph = baseGraph;
<<<<<<< HEAD
        final String name = AbstractWeighting.weightingToFileName(w, edgeBased);
        this.edgeBased = edgeBased;
        this.nodesCH = dir.find("nodes_ch_" + name);
        this.shortcuts = dir.find("shortcuts_" + name);
=======
        final String name = AbstractWeighting.weightingToFileName(w);
        this.nodesCH = dir.find("nodes_ch_" + name, DAType.getPreferredInt(dir.getDefaultType()));
        this.shortcuts = dir.find("shortcuts_" + name, DAType.getPreferredInt(dir.getDefaultType()));
>>>>>>> 6c6f87bb
        this.chEdgeAccess = new EdgeAccess(shortcuts, baseGraph.bitUtil) {
            @Override
            final EdgeIterable createSingleEdge(EdgeFilter edgeFilter) {
                return new CHEdgeIteratorImpl(baseGraph, this, edgeFilter);
            }

            @Override
            final int getEdgeRef(int nodeId) {
                return nodesCH.getInt((long) nodeId * nodeCHEntryBytes + N_CH_REF);
            }

            @Override
            final void setEdgeRef(int nodeId, int edgeId) {
                nodesCH.setInt((long) nodeId * nodeCHEntryBytes + N_CH_REF, edgeId);
            }

            @Override
            final int getEntryBytes() {
                return shortcutEntryBytes;
            }

            @Override
            final long toPointer(int shortcutId) {
                assert isInBounds(shortcutId) : "shortcutId " + shortcutId + " not in bounds [" + baseGraph.edgeCount + ", " + (baseGraph.edgeCount + shortcutCount) + ")";
                return (long) (shortcutId - baseGraph.edgeCount) * shortcutEntryBytes;
            }

            @Override
            final boolean isInBounds(int shortcutId) {
                int tmp = shortcutId - baseGraph.edgeCount;
                return tmp < shortcutCount && tmp >= 0;
            }

            @Override
            final long reverseFlags(long edgePointer, long flags) {
                boolean isShortcut = edgePointer >= toPointer(baseGraph.edgeCount);
                if (!isShortcut)
                    return baseGraph.edgeAccess.reverseFlags(edgePointer, flags);

                // we need a special swapping for CHGraph if it is a shortcut as we only store the weight and access flags then
                long dir = flags & scDirMask;
                if (dir == scDirMask || dir == 0)
                    return flags;

                // swap the last bits with this mask
                return flags ^ scDirMask;
            }

            @Override
            public String toString() {
                return "ch edge access " + name;
            }
        };
    }

    public final Weighting getWeighting() {
        return weighting;
    }

    @Override
    public boolean isShortcut(int edgeId) {
        assert baseGraph.isFrozen() : "level graph not yet frozen";
        return edgeId >= baseGraph.edgeCount;
    }

    @Override
    public final void setLevel(int nodeIndex, int level) {
        checkNodeId(nodeIndex);
        nodesCH.setInt((long) nodeIndex * nodeCHEntryBytes + N_LEVEL, level);
    }

    @Override
    public final int getLevel(int nodeIndex) {
        checkNodeId(nodeIndex);
        return nodesCH.getInt((long) nodeIndex * nodeCHEntryBytes + N_LEVEL);
    }

    final void checkNodeId(int nodeId) {
        assert nodeId < baseGraph.getNodes() : "node " + nodeId + " is invalid. Not in [0," + baseGraph.getNodes() + ")";
    }

    @Override
    public CHEdgeIteratorState shortcut(int a, int b) {
        if (!baseGraph.isFrozen())
            throw new IllegalStateException("Cannot create shortcut if graph is not yet frozen");

        checkNodeId(a);
        checkNodeId(b);

        int scId = chEdgeAccess.internalEdgeAdd(nextShortcutId(), a, b);
        CHEdgeIteratorImpl iter = new CHEdgeIteratorImpl(baseGraph, chEdgeAccess, EdgeFilter.ALL_EDGES);
        boolean ret = iter.init(scId, b);
        assert ret;
        iter.setSkippedEdges(EdgeIterator.NO_EDGE, EdgeIterator.NO_EDGE);
        return iter;
    }

    protected int nextShortcutId() {
        int nextSC = shortcutCount;
        shortcutCount++;
        if (shortcutCount < 0)
            throw new IllegalStateException("too many shortcuts. new shortcut id would be negative. " + toString());

        shortcuts.ensureCapacity(((long) shortcutCount + 1) * shortcutEntryBytes);
        return nextSC + baseGraph.edgeCount;
    }

    @Override
    public EdgeIteratorState edge(int a, int b, double distance, boolean bothDirections) {
        return edge(a, b).setDistance(distance).setFlags(baseGraph.encodingManager.flagsDefault(true, bothDirections));
    }

    @Override
    public CHEdgeIteratorState edge(int a, int b) {
        // increase edge array not for shortcuts
        baseGraph.ensureNodeIndex(Math.max(a, b));
        int edgeId = baseGraph.edgeAccess.internalEdgeAdd(baseGraph.nextEdgeId(), a, b);
        CHEdgeIteratorImpl iter = new CHEdgeIteratorImpl(baseGraph, baseGraph.edgeAccess, EdgeFilter.ALL_EDGES);
        boolean ret = iter.init(edgeId, b);
        assert ret;
        return iter;
    }

    @Override
    public CHEdgeExplorer createEdgeExplorer() {
        return createEdgeExplorer(EdgeFilter.ALL_EDGES);
    }

    @Override
    public CHEdgeExplorer createEdgeExplorer(EdgeFilter filter) {
        return new CHEdgeIteratorImpl(baseGraph, chEdgeAccess, filter);
    }

    @Override
    public final CHEdgeIteratorState getEdgeIteratorState(int edgeId, int endNode) {
        if (isShortcut(edgeId)) {
            if (!chEdgeAccess.isInBounds(edgeId))
                throw new IllegalStateException("shortcutId " + edgeId + " out of bounds");
        } else if (!baseGraph.edgeAccess.isInBounds(edgeId))
            throw new IllegalStateException("edgeId " + edgeId + " out of bounds");

        return (CHEdgeIteratorState) chEdgeAccess.getEdgeProps(edgeId, endNode);
    }

    @Override
    public int getNodes() {
        return baseGraph.getNodes();
    }

    @Override
    public NodeAccess getNodeAccess() {
        return baseGraph.getNodeAccess();
    }

    @Override
    public BBox getBounds() {
        return baseGraph.getBounds();
    }

    void _freeze() {
        long maxCapacity = ((long) getNodes()) * nodeCHEntryBytes;
        nodesCH.ensureCapacity(maxCapacity);
        long baseCapacity = baseGraph.nodes.getCapacity();

        // copy normal edge refs into ch edge refs
        for (long pointer = N_CH_REF, basePointer = baseGraph.N_EDGE_REF;
             pointer < maxCapacity;
             pointer += nodeCHEntryBytes, basePointer += baseGraph.nodeEntryBytes) {
            if (basePointer >= baseCapacity)
                throw new IllegalStateException("Cannot copy edge refs into ch graph. "
                        + "pointer:" + pointer + ", cap:" + maxCapacity + ", basePtr:" + basePointer + ", baseCap:" + baseCapacity);

            nodesCH.setInt(pointer, baseGraph.nodes.getInt(basePointer));
        }
    }

    String toDetailsString() {
        return toString() + ", shortcuts:" + nf(shortcutCount) + ", nodesCH:(" + nodesCH.getCapacity() / Helper.MB + "MB)";
    }

    /**
     * Disconnects the edges (higher to lower node) via the specified edgeState pointing from lower to
     * higher node.
     * <p>
     *
     * @param edgeState the edge from lower to higher
     */
    public void disconnect(CHEdgeExplorer explorer, EdgeIteratorState edgeState) {
        // search edge with opposite direction but we need to know the previousEdge for the internalEdgeDisconnect so we cannot simply do:
        // EdgeIteratorState tmpIter = getEdgeProps(iter.getEdge(), iter.getBaseNode());
        CHEdgeIterator tmpIter = explorer.setBaseNode(edgeState.getAdjNode());
        int tmpPrevEdge = EdgeIterator.NO_EDGE;
        while (tmpIter.next()) {
            if (tmpIter.isShortcut() && tmpIter.getEdge() == edgeState.getEdge()) {
                // TODO this is ugly, move this somehow into the underlying iteration logic
                long edgePointer = tmpPrevEdge == EdgeIterator.NO_EDGE ? -1
                        : isShortcut(tmpPrevEdge) ? chEdgeAccess.toPointer(tmpPrevEdge) : baseGraph.edgeAccess.toPointer(tmpPrevEdge);
                chEdgeAccess.internalEdgeDisconnect(edgeState.getEdge(), edgePointer,
                        edgeState.getAdjNode(), edgeState.getBaseNode());
                break;
            }

            tmpPrevEdge = tmpIter.getEdge();
        }
    }

    @Override
    public AllCHEdgesIterator getAllEdges() {
        return new AllCHEdgesIteratorImpl(baseGraph);
    }

    final void setWeight(CommonEdgeIterator edge, double weight) {
        if (weight < 0)
            throw new IllegalArgumentException("weight cannot be negative but was " + weight);

        long weightLong;

        if (weight < MIN_WEIGHT) {
            NodeAccess nodeAccess = getNodeAccess();
            LOGGER.warn("Setting weights smaller than " + MIN_WEIGHT + " is not allowed in CHGraphImpl#setWeight. " +
                    "You passed: " + weight + " for the edge " + edge.getEdge() + " from " + nodeAccess.getLat(edge.getBaseNode()) + "," + nodeAccess.getLon(edge.getBaseNode()) +
                    " to " + nodeAccess.getLat(edge.getAdjNode()) + "," + nodeAccess.getLon(edge.getAdjNode()));
            weight = MIN_WEIGHT;
        }
        if (weight > MAX_WEIGHT)
            weightLong = MAX_WEIGHT_LONG;
        else
            weightLong = ((long) (weight * WEIGHT_FACTOR)) << 2;

        long accessFlags = edge.getDirectFlags() & scDirMask;
        edge.setFlags(weightLong | accessFlags);
    }

    final double getWeight(CommonEdgeIterator edge) {
        // no need for reverseFlags call (shortcut has identical weight if both dies) and also no need for 64bit
        long flags32bit = edge.getDirectFlags();
        double weight = (flags32bit >>> 2) / WEIGHT_FACTOR;
        if (weight >= MAX_WEIGHT)
            return Double.POSITIVE_INFINITY;

        return weight;
    }

    protected int loadEdgesHeader() {
        shortcutCount = shortcuts.getHeader(0 * 4);
        shortcutEntryBytes = shortcuts.getHeader(1 * 4);
        return 3;
    }

    protected int setEdgesHeader() {
        shortcuts.setHeader(0 * 4, shortcutCount);
        shortcuts.setHeader(1 * 4, shortcutEntryBytes);
        return 3;
    }

    @Override
    public GraphExtension getExtension() {
        return baseGraph.getExtension();
    }

    @Override
    public Graph getBaseGraph() {
        return baseGraph;
    }

    @Override
    public Graph copyTo(Graph g) {
        CHGraphImpl tmpG = ((CHGraphImpl) g);

        nodesCH.copyTo(tmpG.nodesCH);
        shortcuts.copyTo(tmpG.shortcuts);

        tmpG.N_LEVEL = N_LEVEL;
        tmpG.N_CH_REF = N_CH_REF;
        tmpG.nodeCHEntryBytes = nodeCHEntryBytes;
        return g;
    }

    void initStorage() {
        EdgeAccess ea = baseGraph.edgeAccess;
        chEdgeAccess.init(ea.E_NODEA, ea.E_NODEB, ea.E_LINKA, ea.E_LINKB, ea.E_DIST, ea.E_FLAGS, false);
        // shortcuts
        S_SKIP_EDGE1 = ea.E_FLAGS + 4;
        S_SKIP_EDGE2 = S_SKIP_EDGE1 + 4;
        if (edgeBased) {
            S_ORIG_FIRST = S_SKIP_EDGE2 + 4;
            S_ORIG_LAST = S_ORIG_FIRST + 4;
            shortcutEntryBytes = S_ORIG_LAST + 4;
        } else {
            shortcutEntryBytes = S_SKIP_EDGE2 + 4;
        }

        // node based data:
        N_LEVEL = 0;
        N_CH_REF = N_LEVEL + 4;
        nodeCHEntryBytes = N_CH_REF + 4;
    }

    void setSegmentSize(int bytes) {
        nodesCH.setSegmentSize(bytes);
        shortcuts.setSegmentSize(bytes);
    }

    @Override
    public CHGraph create(long bytes) {
        nodesCH.create(bytes);
        shortcuts.create(bytes);
        return this;
    }

    @Override
    public boolean loadExisting() {
        if (!nodesCH.loadExisting() || !shortcuts.loadExisting())
            return false;

        loadEdgesHeader();
        return true;
    }

    @Override
    public void flush() {
        nodesCH.flush();
        shortcuts.flush();
    }

    @Override
    public void close() {
        nodesCH.close();
        shortcuts.close();
    }

    @Override
    public boolean isClosed() {
        return nodesCH.isClosed();
    }

    @Override
    public long getCapacity() {
        return nodesCH.getCapacity() + shortcuts.getCapacity();
    }

    @Override
    public String toString() {
        return "CHGraph|" + getWeighting().toString();
    }

    public void debugPrint() {
        final int printMax = 100;
        System.out.println("nodesCH:");
        String formatNodes = "%12s | %12s | %12s \n";
        System.out.format(Locale.ROOT, formatNodes, "#", "N_CH_REF", "N_LEVEL");
        for (int i = 0; i < Math.min(baseGraph.getNodes(), printMax); ++i) {
            System.out.format(Locale.ROOT, formatNodes, i, chEdgeAccess.getEdgeRef(i), getLevel(i));
        }
        if (baseGraph.getNodes() > printMax) {
            System.out.format(Locale.ROOT, " ... %d more nodes", baseGraph.getNodes() - printMax);
        }
        System.out.println("shortcuts:");
        String formatShortcuts = "%12s | %12s | %12s | %12s | %12s | %12s | %12s | %12s | %12s | %12s | %12s\n";
        System.out.format(Locale.ROOT, formatShortcuts, "#", "E_NODEA", "E_NODEB", "E_LINKA", "E_LINKB", "E_DIST", "E_FLAGS", "S_SKIP_EDGE1", "S_SKIP_EDGE2", "S_ORIG_FIRST", "S_ORIG_LAST");
        for (int i = baseGraph.edgeCount; i < baseGraph.edgeCount + Math.min(shortcutCount, printMax); ++i) {
            System.out.format(formatShortcuts, i,
                    shortcuts.getInt(chEdgeAccess.toPointer(i) + chEdgeAccess.E_NODEA),
                    shortcuts.getInt(chEdgeAccess.toPointer(i) + chEdgeAccess.E_NODEB),
                    shortcuts.getInt(chEdgeAccess.toPointer(i) + chEdgeAccess.E_LINKA),
                    shortcuts.getInt(chEdgeAccess.toPointer(i) + chEdgeAccess.E_LINKB),
                    shortcuts.getInt(chEdgeAccess.toPointer(i) + chEdgeAccess.E_DIST),
                    shortcuts.getInt(chEdgeAccess.toPointer(i) + chEdgeAccess.E_FLAGS),
                    shortcuts.getInt(chEdgeAccess.toPointer(i) + S_SKIP_EDGE1),
                    shortcuts.getInt(chEdgeAccess.toPointer(i) + S_SKIP_EDGE2),
                    shortcuts.getInt(chEdgeAccess.toPointer(i) + S_ORIG_FIRST),
                    shortcuts.getInt(chEdgeAccess.toPointer(i) + S_ORIG_LAST));
        }
        if (shortcutCount > printMax) {
            System.out.printf(Locale.ROOT, " ... %d more shortcut edges\n", shortcutCount - printMax);
        }
    }

    class CHEdgeIteratorImpl extends EdgeIterable implements CHEdgeExplorer, CHEdgeIterator {
        public CHEdgeIteratorImpl(BaseGraph baseGraph, EdgeAccess edgeAccess, EdgeFilter filter) {
            super(baseGraph, edgeAccess, filter);
        }

        @Override
        public final long getFlags() {
            checkShortcut(false, "getFlags");
            return super.getDirectFlags();
        }

        @Override
        public final CHEdgeIterator setBaseNode(int baseNode) {
            assert baseGraph.isFrozen() : "Traversal CHGraph is only possible if BaseGraph is frozen";

            // always use ch edge access
            setEdgeId(chEdgeAccess.getEdgeRef(baseNode));
            _setBaseNode(baseNode);
            return this;
        }

        @Override
        public final CHEdgeIteratorState setSkippedEdges(int edge1, int edge2) {
            checkShortcut(true, "setSkippedEdges");
            if (EdgeIterator.Edge.isValid(edge1) != EdgeIterator.Edge.isValid(edge2)) {
                throw new IllegalStateException("Skipped edges of a shortcut needs "
                        + "to be both valid or invalid but they were not " + edge1 + ", " + edge2);
            }
            shortcuts.setInt(edgePointer + S_SKIP_EDGE1, edge1);
            shortcuts.setInt(edgePointer + S_SKIP_EDGE2, edge2);
            return this;
        }

        @Override
        public final int getSkippedEdge1() {
            checkShortcut(true, "getSkippedEdge1");
            return shortcuts.getInt(edgePointer + S_SKIP_EDGE1);
        }

        @Override
        public final int getSkippedEdge2() {
            checkShortcut(true, "getSkippedEdge2");
            return shortcuts.getInt(edgePointer + S_SKIP_EDGE2);
        }

        @Override
        public CHEdgeIteratorState setOuterOrigEdges(int firstOrigEdge, int lastOrigEdge) {
            checkShortcutAndEdgeBased("setOuterOrigEdges");
            shortcuts.setInt(edgePointer + S_ORIG_FIRST, firstOrigEdge);
            shortcuts.setInt(edgePointer + S_ORIG_LAST, lastOrigEdge);
            return this;
        }

        @Override
        public int getFirstOrigEdge() {
            if (!isShortcut()) {
                return getEdge();
            }
            checkShortcutAndEdgeBased("getFirstOrigEdge");
            return shortcuts.getInt(edgePointer + S_ORIG_FIRST);
        }

        @Override
        public int getLastOrigEdge() {
            if (!isShortcut()) {
                return getEdge();
            }
            checkShortcutAndEdgeBased("getLastOrigEdge");
            return shortcuts.getInt(edgePointer + S_ORIG_LAST);
        }

        @Override
        public final boolean isShortcut() {
            // assert baseGraph.isFrozen() : "chgraph not yet frozen";
            return edgeId >= baseGraph.edgeCount;
        }

        @Override
        public boolean isBackward(FlagEncoder encoder) {
            assert encoder == weighting.getFlagEncoder() : encoder + " vs. " + weighting.getFlagEncoder();
            if (isShortcut())
                return (getDirectFlags() & PrepareEncoder.getScBwdDir()) != 0;

            return encoder.isBackward(getDirectFlags());
        }

        @Override
        public boolean isForward(FlagEncoder encoder) {
            assert encoder == weighting.getFlagEncoder() : encoder + " vs. " + weighting.getFlagEncoder();
            if (isShortcut())
                return (getDirectFlags() & PrepareEncoder.getScFwdDir()) != 0;

            return encoder.isForward(getDirectFlags());
        }

        @Override
        public final CHEdgeIteratorState setWeight(double weight) {
            checkShortcut(true, "setWeight");
            CHGraphImpl.this.setWeight(this, weight);
            return this;
        }

        @Override
        public final double getWeight() {
            checkShortcut(true, "getWeight");
            return CHGraphImpl.this.getWeight(this);
        }

        @Override
        protected final void selectEdgeAccess() {
            if (nextEdgeId < baseGraph.edgeCount)
                // iterate over edges
                edgeAccess = baseGraph.edgeAccess;
            else
                // ... or shortcuts
                edgeAccess = chEdgeAccess;
        }

        public void checkShortcut(boolean shouldBeShortcut, String methodName) {
            if (isShortcut()) {
                if (!shouldBeShortcut)
                    throw new IllegalStateException("Cannot call " + methodName + " on shortcut " + getEdge());
            } else if (shouldBeShortcut)
                throw new IllegalStateException("Method " + methodName + " only for shortcuts " + getEdge());
        }

        private void checkShortcutAndEdgeBased(String method) {
            checkShortcut(true, method);
            if (!edgeBased) {
                throw new IllegalStateException("Method " + method + " only allowed when CH graph is configured for edge based traversal");
            }
        }

        @Override
        public final String getName() {
            checkShortcut(false, "getName");
            return super.getName();
        }

        @Override
        public final EdgeIteratorState setName(String name) {
            checkShortcut(false, "setName");
            return super.setName(name);
        }

        @Override
        public final PointList fetchWayGeometry(int mode) {
            checkShortcut(false, "fetchWayGeometry");
            return super.fetchWayGeometry(mode);
        }

        @Override
        public final EdgeIteratorState setWayGeometry(PointList list) {
            checkShortcut(false, "setWayGeometry");
            return super.setWayGeometry(list);
        }

        @Override
        public int getMergeStatus(long flags) {
            return PrepareEncoder.getScMergeStatus(getDirectFlags(), flags);
        }
    }

    class AllCHEdgesIteratorImpl extends AllEdgeIterator implements AllCHEdgesIterator {
        public AllCHEdgesIteratorImpl(BaseGraph baseGraph) {
            super(baseGraph);
        }

        @Override
        protected final boolean checkRange() {
            if (isShortcut())
                return edgeId < shortcutCount;

            if (super.checkRange())
                return true;

            // iterate over shortcuts
            edgeAccess = chEdgeAccess;
            edgeId = 0;
            edgePointer = (long) edgeId * shortcutEntryBytes;
            return edgeId < shortcutCount;
        }

        @Override
        public int getEdge() {
            if (isShortcut())
                return baseGraph.edgeCount + edgeId;
            return super.getEdge();
        }

        @Override
        public boolean isBackward(FlagEncoder encoder) {
            assert encoder == weighting.getFlagEncoder() : encoder + " vs. " + weighting.getFlagEncoder();
            if (isShortcut())
                return (getDirectFlags() & PrepareEncoder.getScBwdDir()) != 0;

            return encoder.isBackward(getDirectFlags());
        }

        @Override
        public boolean isForward(FlagEncoder encoder) {
            assert encoder == weighting.getFlagEncoder() : encoder + " vs. " + weighting.getFlagEncoder();
            if (isShortcut())
                return (getDirectFlags() & PrepareEncoder.getScFwdDir()) != 0;

            return encoder.isForward(getDirectFlags());
        }

        @Override
        public final long getFlags() {
            if (isShortcut())
                throw new IllegalStateException("Shortcut should not need to return raw flags!");
            return getDirectFlags();
        }

        @Override
        public int length() {
            return super.length() + shortcutCount;
        }

        @Override
        public final CHEdgeIteratorState setSkippedEdges(int edge1, int edge2) {
            checkShortcut(true, "setSkippedEdges");
            if (EdgeIterator.Edge.isValid(edge1) != EdgeIterator.Edge.isValid(edge2)) {
                throw new IllegalStateException("Skipped edges of a shortcut needs "
                        + "to be both valid or invalid but they were not " + edge1 + ", " + edge2);
            }
            shortcuts.setInt(edgePointer + S_SKIP_EDGE1, edge1);
            shortcuts.setInt(edgePointer + S_SKIP_EDGE2, edge2);
            return this;
        }

        @Override
        public final int getSkippedEdge1() {
            checkShortcut(true, "getSkippedEdge1");
            return shortcuts.getInt(edgePointer + S_SKIP_EDGE1);
        }

        @Override
        public final int getSkippedEdge2() {
            checkShortcut(true, "getSkippedEdge2");
            return shortcuts.getInt(edgePointer + S_SKIP_EDGE2);
        }

        @Override
        public CHEdgeIteratorState setOuterOrigEdges(int firstOrigEdge, int lastOrigEdge) {
            checkShortcutAndEdgeBased("setOuterOrigEdges");
            shortcuts.setInt(edgePointer + S_ORIG_FIRST, firstOrigEdge);
            shortcuts.setInt(edgePointer + S_ORIG_LAST, lastOrigEdge);
            return this;
        }

        @Override
        public int getFirstOrigEdge() {
            checkShortcutAndEdgeBased("getFirstOrigEdge");
            return shortcuts.getInt(edgePointer + S_ORIG_FIRST);
        }

        @Override
        public int getLastOrigEdge() {
            checkShortcutAndEdgeBased("getLastOrigEdge");
            return shortcuts.getInt(edgePointer + S_ORIG_LAST);
        }

        @Override
        public final boolean isShortcut() {
            assert baseGraph.isFrozen() : "level graph not yet frozen";
            return edgeAccess == chEdgeAccess;
        }

        @Override
        public final CHEdgeIteratorState setWeight(double weight) {
            CHGraphImpl.this.setWeight(this, weight);
            return this;
        }

        @Override
        public final double getWeight() {
            return CHGraphImpl.this.getWeight(this);
        }

        @Override
        public int getMergeStatus(long flags) {
            return PrepareEncoder.getScMergeStatus(getDirectFlags(), flags);
        }

        void checkShortcut(boolean shouldBeShortcut, String methodName) {
            if (isShortcut()) {
                if (!shouldBeShortcut)
                    throw new IllegalStateException("Cannot call " + methodName + " on shortcut " + getEdge());
            } else if (shouldBeShortcut)
                throw new IllegalStateException("Method " + methodName + " only for shortcuts " + getEdge());
        }

        private void checkShortcutAndEdgeBased(String method) {
            checkShortcut(true, method);
            if (!edgeBased) {
                throw new IllegalStateException("Method " + method + " not supported when turn costs are disabled");
            }
        }

    }
}<|MERGE_RESOLUTION|>--- conflicted
+++ resolved
@@ -71,16 +71,10 @@
 
         this.weighting = w;
         this.baseGraph = baseGraph;
-<<<<<<< HEAD
         final String name = AbstractWeighting.weightingToFileName(w, edgeBased);
         this.edgeBased = edgeBased;
-        this.nodesCH = dir.find("nodes_ch_" + name);
-        this.shortcuts = dir.find("shortcuts_" + name);
-=======
-        final String name = AbstractWeighting.weightingToFileName(w);
         this.nodesCH = dir.find("nodes_ch_" + name, DAType.getPreferredInt(dir.getDefaultType()));
         this.shortcuts = dir.find("shortcuts_" + name, DAType.getPreferredInt(dir.getDefaultType()));
->>>>>>> 6c6f87bb
         this.chEdgeAccess = new EdgeAccess(shortcuts, baseGraph.bitUtil) {
             @Override
             final EdgeIterable createSingleEdge(EdgeFilter edgeFilter) {
