--- conflicted
+++ resolved
@@ -30,23 +30,12 @@
 
     public CarFlagEncoder() {
         super(0, 2, SPEED.get("secondary"), SPEED.get("motorway"));
-
-<<<<<<< HEAD
         restrictions = new String[]{"motorcar", "motor_vehicle", "vehicle", "access"};
-        restricted.add("private");
-        restricted.add("agricultural");
-        restricted.add("forestry");
-        restricted.add("no");
-        restricted.add("restricted");
-=======
-        restrictions = new String[] { "motorcar", "motor_vehicle", "vehicle", "access"};
-        restrictedValues.add( "private" );
-        restrictedValues.add( "agricultural" );
-        restrictedValues.add( "forestry" );
-        restrictedValues.add( "no" );
-        restrictedValues.add( "restricted" );
-
->>>>>>> 2682d038
+        restrictedValues.add("private");
+        restrictedValues.add("agricultural");
+        restrictedValues.add("forestry");
+        restrictedValues.add("no");
+        restrictedValues.add("restricted");
     }
 
     public boolean isMotorway(int flags) {
@@ -64,95 +53,78 @@
         return speed;
     }
 
-<<<<<<< HEAD
     @Override
-    public boolean isAllowed(Map<String, String> osmProperties) {
+    public int isAllowed(Map<String, String> osmProperties) {
         String highwayValue = osmProperties.get("highway");
-        if (!SPEED.containsKey(highwayValue))
-            return false;
+        if (highwayValue == null) {
+            if (hasTag("route", ferries, osmProperties)) {
+                String markedFor = osmProperties.get("motorcar");
+                if (markedFor == null)
+                    markedFor = osmProperties.get("motor_vehicle");
+                if ("yes".equals(markedFor))
+                    return acceptBit | ferryBit;
+            }
+            return 0;
+        } else {
+            if (!SPEED.containsKey(highwayValue))
+                return 0;
 
-        return super.isAllowed(osmProperties);
-=======
-   @Override
-   public int isAllowed( Map<String, String> osmProperties ) {
+            // check access restrictions
+            if (hasTag(restrictions, restrictedValues, osmProperties))
+                return 0;
 
-       String highwayValue = osmProperties.get( "highway" );
-
-       if( highwayValue == null ) {
-           if( hasTag( "route", ferries, osmProperties ) ) {
-               String markedFor = osmProperties.get( "motorcar" );
-               if( markedFor == null )
-                   markedFor = osmProperties.get( "motor_vehicle" );
-               if( "yes".equals( markedFor ) )
-                   return acceptBit | ferryBit;
-           }
-           return 0;
-       }
-       else {
-           if( !SPEED.containsKey( highwayValue ) )
-               return 0;
-
-           // check access restrictions
-           if( hasTag( restrictions, restrictedValues, osmProperties ) )
-               return 0;
-
-           return acceptBit;
-       }
-   }
+            return acceptBit;
+        }
+    }
 
     @Override
-    public int handleWayTags( int allowed, Map<String, String> osmProperties ) {
-
-        if( (allowed & acceptBit) == 0 )
+    public int handleWayTags(int allowed, Map<String, String> osmProperties) {
+        if ((allowed & acceptBit) == 0)
             return 0;
 
         int encoded = 0;
-        if( (allowed & ferryBit) == 0 ) {
+        if ((allowed & ferryBit) == 0) {
             String highwayValue = osmProperties.get("highway");
             // get assumed speed from highway type
-            Integer speed = getSpeed( highwayValue );
+            Integer speed = getSpeed(highwayValue);
             // apply speed limit
-            int maxspeed = AcceptWay.parseSpeed( osmProperties.get( "maxspeed" ) );
-            if( maxspeed > 0 && speed > maxspeed )
+            int maxspeed = AcceptWay.parseSpeed(osmProperties.get("maxspeed"));
+            if (maxspeed > 0 && speed > maxspeed)
                 //outProperties.put( "car", maxspeed );
                 speed = maxspeed;
-/*            else {
-                // not used on ways according to taginfo
-                if( "city_limit".equals( osmProperties.get( "traffic_sign" ) ) )
-                    speed = 50;
-                //outProperties.put( "car", speed );
-            }
+            /*            else {
+             // not used on ways according to taginfo
+             if( "city_limit".equals( osmProperties.get( "traffic_sign" ) ) )
+             speed = 50;
+             //outProperties.put( "car", speed );
+             }
 
-            // usually used with a node, this does not work as intended
-            if( "toll_booth".equals( osmProperties.get( "barrier" ) ) )
-                outProperties.put( "carpaid", true );
-*/
-            if( hasTag( "oneway", oneways, osmProperties )) {
+             // usually used with a node, this does not work as intended
+             if( "toll_booth".equals( osmProperties.get( "barrier" ) ) )
+             outProperties.put( "carpaid", true );
+             */
+            if (hasTag("oneway", oneways, osmProperties)) {
                 //outProperties.put("caroneway", true);
-                encoded = flags( speed, false );
-                if( hasTag( "oneway", "-1", osmProperties ))
-                {
+                encoded = flags(speed, false);
+                if (hasTag("oneway", "-1", osmProperties)) {
                     //outProperties.put("caronewayreverse", true);
-                    encoded = swapDirection( encoded );
+                    encoded = swapDirection(encoded);
                 }
-            }
-            else
-                encoded = flags( speed, true );
+            } else
+                encoded = flags(speed, true);
 
-        }
-        else {
+        } else {
             // TODO read duration and calculate speed 00:30 for ferry
 //            Object duration = osmProperties.get("duration");
 //            if (duration != null) {
 //            }
 
             //outProperties.put("car", 20);
-            encoded = flags( 10, true );
+            encoded = flags(10, true);
             //outProperties.put("carpaid", true);
         }
 
         return encoded;
->>>>>>> 2682d038
     }
 
     @Override public String toString() {
