--- conflicted
+++ resolved
@@ -117,11 +117,7 @@
         int old = g.getAllEdges().maxId();
         PrepareContractionHierarchies prepare = new PrepareContractionHierarchies().graph(g);
         prepare.doWork();
-<<<<<<< HEAD
         assertEquals(old + 9, g.getAllEdges().maxId());
-=======
-        assertEquals(old + 6, g.getAllEdges().maxId());
->>>>>>> 173c750f
     }
 
     @Test
@@ -137,7 +133,7 @@
         PrepareContractionHierarchies prepare = new PrepareContractionHierarchies().graph(g);
         prepare.doWork();
         // PrepareTowerNodesShortcutsTest.printEdges(g);
-        assertEquals(old + 3, GHUtility.count(g.getAllEdges()));
+        assertEquals(old + 2, GHUtility.count(g.getAllEdges()));
         RoutingAlgorithm algo = prepare.createAlgo();
         Path p = algo.calcPath(4, 2);
         assertEquals(3, p.distance(), 1e-6);
@@ -152,13 +148,8 @@
         PrepareContractionHierarchies prepare = new PrepareContractionHierarchies().graph(g);
         prepare.doWork();
         // PrepareTowerNodesShortcutsTest.printEdges(g);
-<<<<<<< HEAD
-        assertEquals(old + 19, GHUtility.count(g.getAllEdges()));
-=======
-        assertEquals(old + 8, GHUtility.count(g.getAllEdges()));
->>>>>>> 173c750f
+        assertEquals(old + 13, GHUtility.count(g.getAllEdges()));
         RoutingAlgorithm algo = prepare.createAlgo();
-
         Path p = algo.calcPath(0, 10);
         assertEquals(10, p.distance(), 1e-6);
         assertEquals(Helper.createTList(0, 1, 2, 3, 4, 5, 6, 7, 8, 9, 10), p.calcNodes());
@@ -259,11 +250,7 @@
         int old = g.getAllEdges().maxId();
         PrepareContractionHierarchies prepare = new PrepareContractionHierarchies().graph(g);
         prepare.doWork();
-<<<<<<< HEAD
-        assertEquals(old + 24, g.getAllEdges().maxId());
-=======
-        assertEquals(old + 26, g.getAllEdges().maxId());
->>>>>>> 173c750f
+        assertEquals(old + 33, g.getAllEdges().maxId());
         RoutingAlgorithm algo = prepare.createAlgo();
         Path p = algo.calcPath(4, 7);
         assertEquals(Helper.createTList(4, 5, 6, 7), p.calcNodes());
