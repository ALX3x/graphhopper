/*
 *  Licensed to GraphHopper GmbH under one or more contributor
 *  license agreements. See the NOTICE file distributed with this work for
 *  additional information regarding copyright ownership.
 *
 *  GraphHopper GmbH licenses this file to you under the Apache License,
 *  Version 2.0 (the "License"); you may not use this file except in
 *  compliance with the License. You may obtain a copy of the License at
 *
 *       http://www.apache.org/licenses/LICENSE-2.0
 *
 *  Unless required by applicable law or agreed to in writing, software
 *  distributed under the License is distributed on an "AS IS" BASIS,
 *  WITHOUT WARRANTIES OR CONDITIONS OF ANY KIND, either express or implied.
 *  See the License for the specific language governing permissions and
 *  limitations under the License.
 */
package com.graphhopper.routing.ch;

import com.carrotsearch.hppc.IntArrayList;
import com.carrotsearch.hppc.IntIndexedContainer;
import com.graphhopper.routing.*;
import com.graphhopper.routing.util.BikeFlagEncoder;
import com.graphhopper.routing.util.CarFlagEncoder;
import com.graphhopper.routing.util.EncodingManager;
import com.graphhopper.routing.util.TraversalMode;
import com.graphhopper.routing.weighting.FastestWeighting;
import com.graphhopper.routing.weighting.ShortestWeighting;
import com.graphhopper.routing.weighting.Weighting;
import com.graphhopper.storage.*;
import com.graphhopper.util.*;
import org.junit.Before;
import org.junit.Test;

import java.util.Arrays;
import java.util.List;

import static com.graphhopper.util.Parameters.Algorithms.DIJKSTRA_BI;
import static org.junit.Assert.*;

/**
 * @author Peter Karich
 */
public class PrepareContractionHierarchiesTest {
    private final CarFlagEncoder carEncoder = new CarFlagEncoder();
    private final EncodingManager encodingManager = new EncodingManager(carEncoder);
    private final Weighting weighting = new ShortestWeighting(carEncoder);
    private final TraversalMode tMode = TraversalMode.NODE_BASED;
    private Directory dir;

    // 0-1-.....-9-10
    // |         ^   \
    // |         |    |
    // 17-16-...-11<-/
    public static void initDirected2(Graph g) {
        g.edge(0, 1, 1, true);
        g.edge(1, 2, 1, true);
        g.edge(2, 3, 1, true);
        g.edge(3, 4, 1, true);
        g.edge(4, 5, 1, true);
        g.edge(5, 6, 1, true);
        g.edge(6, 7, 1, true);
        g.edge(7, 8, 1, true);
        g.edge(8, 9, 1, true);
        g.edge(9, 10, 1, true);
        g.edge(10, 11, 1, false);
        g.edge(11, 12, 1, true);
        g.edge(11, 9, 3, false);
        g.edge(12, 13, 1, true);
        g.edge(13, 14, 1, true);
        g.edge(14, 15, 1, true);
        g.edge(15, 16, 1, true);
        g.edge(16, 17, 1, true);
        g.edge(17, 0, 1, true);
    }

    //       8
    //       |
    //    6->0->1->3->7
    //    |        |
    //    |        v
    //10<-2---4<---5
    //    9
    public static void initDirected1(Graph g) {
        g.edge(0, 8, 1, true);
        g.edge(0, 1, 1, false);
        g.edge(1, 3, 1, false);
        g.edge(3, 7, 1, false);
        g.edge(3, 5, 1, false);
        g.edge(5, 4, 1, false);
        g.edge(4, 2, 1, true);
        g.edge(2, 9, 1, false);
        g.edge(2, 10, 1, false);
        g.edge(2, 6, 1, true);
        g.edge(6, 0, 1, false);
    }

    // prepare-routing.svg
    public static Graph initShortcutsGraph(Graph g) {
        g.edge(0, 1, 1, true);
        g.edge(0, 2, 1, true);
        g.edge(1, 2, 1, true);
        g.edge(2, 3, 1.5, true);
        g.edge(1, 4, 1, true);
        g.edge(2, 9, 1, true);
        g.edge(9, 3, 1, true);
        g.edge(10, 3, 1, true);
        g.edge(4, 5, 1, true);
        g.edge(5, 6, 1, true);
        g.edge(6, 7, 1, true);
        g.edge(7, 8, 1, true);
        g.edge(8, 9, 1, true);
        g.edge(4, 11, 1, true);
        g.edge(9, 14, 1, true);
        g.edge(10, 14, 1, true);
        g.edge(11, 12, 1, true);
        g.edge(12, 15, 1, true);
        g.edge(12, 13, 1, true);
        g.edge(13, 16, 1, true);
        g.edge(15, 16, 2, true);
        g.edge(14, 16, 1, true);
        return g;
    }

    GraphHopperStorage createGHStorage() {
        return new GraphBuilder(encodingManager).setCHGraph(weighting).create();
    }

    GraphHopperStorage createExampleGraph() {
        GraphHopperStorage g = createGHStorage();

        //5-1-----2
        //   \ __/|
        //    0   |
        //   /    |
        //  4-----3
        //
        g.edge(0, 1, 1, true);
        g.edge(0, 2, 1, true);
        g.edge(0, 4, 3, true);
        g.edge(1, 2, 3, true);
        g.edge(2, 3, 1, true);
        g.edge(4, 3, 2, true);
        g.edge(5, 1, 2, true);
        return g;
    }

    @Before
    public void setUp() {
        dir = new GHDirectory("", DAType.RAM_INT);
    }

    @Test
    public void testReturnsCorrectWeighting() {
        GraphHopperStorage g = createGHStorage();
        CHGraph lg = g.getGraph(CHGraph.class);
        PrepareContractionHierarchies prepare = createPrepareContractionHierarchies(g, lg);
        assertSame(weighting, prepare.getWeighting());
    }
    
    @Test
    public void testAddShortcuts() {
        GraphHopperStorage g = createExampleGraph();
        CHGraph lg = g.getGraph(CHGraph.class);
        int old = lg.getAllEdges().length();
        PrepareContractionHierarchies prepare = createPrepareContractionHierarchies(g, lg);
        prepare.doWork();
        assertEquals(old + 2, lg.getAllEdges().length());
    }

    @Test
    public void testMoreComplexGraph() {
        GraphHopperStorage g = createGHStorage();
        CHGraph lg = g.getGraph(CHGraph.class);
        initShortcutsGraph(lg);
        int oldCount = g.getAllEdges().length();
        PrepareContractionHierarchies prepare = createPrepareContractionHierarchies(g, lg);
        prepare.doWork();
        assertEquals(oldCount, g.getAllEdges().length());
        assertEquals(oldCount + 7, lg.getAllEdges().length());
    }

    @Test
    public void testDirectedGraph() {
        GraphHopperStorage g = createGHStorage();
        CHGraph lg = g.getGraph(CHGraph.class);
        g.edge(5, 4, 3, false);
        g.edge(4, 5, 10, false);
        g.edge(2, 4, 1, false);
        g.edge(5, 2, 1, false);
        g.edge(3, 5, 1, false);
        g.edge(4, 3, 1, false);
        g.freeze();
        int oldCount = GHUtility.count(lg.getAllEdges());
        assertEquals(6, oldCount);
        PrepareContractionHierarchies prepare = createPrepareContractionHierarchies(g, lg);
        prepare.doWork();
        assertEquals(2, prepare.getShortcuts());
        assertEquals(oldCount + 2, GHUtility.count(lg.getAllEdges()));
        RoutingAlgorithm algo = prepare.createAlgo(lg, new AlgorithmOptions(DIJKSTRA_BI, weighting, tMode));
        Path p = algo.calcPath(4, 2);
        assertEquals(3, p.getDistance(), 1e-6);
        assertEquals(IntArrayList.from(4, 3, 5, 2), p.calcNodes());
    }

    @Test
    public void testDirectedGraph2() {
        GraphHopperStorage g = createGHStorage();
        CHGraph lg = g.getGraph(CHGraph.class);
        initDirected2(g);
        int oldCount = GHUtility.count(g.getAllEdges());
        assertEquals(19, oldCount);
        PrepareContractionHierarchies prepare = createPrepareContractionHierarchies(g, lg);
        prepare.doWork();
        // PrepareTowerNodesShortcutsTest.printEdges(g);
        assertEquals(oldCount, g.getAllEdges().length());
        assertEquals(oldCount, GHUtility.count(g.getAllEdges()));

        long numShortcuts = 9;
        assertEquals(numShortcuts, prepare.getShortcuts());
        assertEquals(oldCount + numShortcuts, lg.getAllEdges().length());
        assertEquals(oldCount + numShortcuts, GHUtility.count(lg.getAllEdges()));
        RoutingAlgorithm algo = prepare.createAlgo(lg, new AlgorithmOptions(DIJKSTRA_BI, weighting, tMode));
        Path p = algo.calcPath(0, 10);
        assertEquals(10, p.getDistance(), 1e-6);
        assertEquals(IntArrayList.from(0, 1, 2, 3, 4, 5, 6, 7, 8, 9, 10), p.calcNodes());
    }

    void initRoundaboutGraph(Graph g) {
        //              roundabout:
        //16-0-9-10--11   12<-13
        //    \       \  /      \
        //    17       \|        7-8-..
        // -15-1--2--3--4       /     /
        //     /         \-5->6/     /
        //  -14            \________/

        g.edge(16, 0, 1, true);
        g.edge(0, 9, 1, true);
        g.edge(0, 17, 1, true);
        g.edge(9, 10, 1, true);
        g.edge(10, 11, 1, true);
        g.edge(11, 28, 1, true);
        g.edge(28, 29, 1, true);
        g.edge(29, 30, 1, true);
        g.edge(30, 31, 1, true);
        g.edge(31, 4, 1, true);

        g.edge(17, 1, 1, true);
        g.edge(15, 1, 1, true);
        g.edge(14, 1, 1, true);
        g.edge(14, 18, 1, true);
        g.edge(18, 19, 1, true);
        g.edge(19, 20, 1, true);
        g.edge(20, 15, 1, true);
        g.edge(19, 21, 1, true);
        g.edge(21, 16, 1, true);
        g.edge(1, 2, 1, true);
        g.edge(2, 3, 1, true);
        g.edge(3, 4, 1, true);

        g.edge(4, 5, 1, false);
        g.edge(5, 6, 1, false);
        g.edge(6, 7, 1, false);
        g.edge(7, 13, 1, false);
        g.edge(13, 12, 1, false);
        g.edge(12, 4, 1, false);

        g.edge(7, 8, 1, true);
        g.edge(8, 22, 1, true);
        g.edge(22, 23, 1, true);
        g.edge(23, 24, 1, true);
        g.edge(24, 25, 1, true);
        g.edge(25, 27, 1, true);
        g.edge(27, 5, 1, true);
        g.edge(25, 26, 1, false);
        g.edge(26, 25, 1, false);
    }

    @Test
    public void testRoundaboutUnpacking() {
        GraphHopperStorage g = createGHStorage();
        CHGraph lg = g.getGraph(CHGraph.class);
        initRoundaboutGraph(g);
        int oldCount = g.getAllEdges().length();
        PrepareContractionHierarchies prepare = createPrepareContractionHierarchies(g, lg);
        prepare.doWork();
        assertEquals(oldCount, g.getAllEdges().length());
        assertEquals(oldCount + 23, lg.getAllEdges().length());
        RoutingAlgorithm algo = prepare.createAlgo(lg, new AlgorithmOptions(DIJKSTRA_BI, weighting, tMode));
        Path p = algo.calcPath(4, 7);
        assertEquals(IntArrayList.from(4, 5, 6, 7), p.calcNodes());
    }

    void initUnpackingGraph(GraphHopperStorage ghStorage, CHGraph g, Weighting w) {
        final long flags = carEncoder.setProperties(30, true, false);
        double dist = 1;
        g.edge(10, 0).setDistance(dist).setFlags(flags);
        EdgeIteratorState edgeState01 = g.edge(0, 1);
        edgeState01.setDistance(dist).setFlags(flags);
        EdgeIteratorState edgeState12 = g.edge(1, 2).setDistance(dist).setFlags(flags);
        EdgeIteratorState edgeState23 = g.edge(2, 3).setDistance(dist).setFlags(flags);
        EdgeIteratorState edgeState34 = g.edge(3, 4).setDistance(dist).setFlags(flags);
        EdgeIteratorState edgeState45 = g.edge(4, 5).setDistance(dist).setFlags(flags);
        EdgeIteratorState edgeState56 = g.edge(5, 6).setDistance(dist).setFlags(flags);
        long oneDirFlags = PrepareEncoder.getScFwdDir();

        int tmpEdgeId = edgeState01.getEdge();
        ghStorage.freeze();
        CHEdgeIteratorState sc0_2 = g.shortcut(0, 2);
        int x = EdgeIterator.NO_EDGE;
        sc0_2.setWeight(w.calcWeight(edgeState01, false, x) + w.calcWeight(edgeState12, false, x)).setDistance(2 * dist).setFlags(oneDirFlags);
        sc0_2.setSkippedEdges(tmpEdgeId, edgeState12.getEdge());
        tmpEdgeId = sc0_2.getEdge();
        CHEdgeIteratorState sc0_3 = g.shortcut(0, 3);
        sc0_3.setWeight(sc0_2.getWeight() + w.calcWeight(edgeState23, false, x)).setDistance(3 * dist).setFlags(oneDirFlags);
        sc0_3.setSkippedEdges(tmpEdgeId, edgeState23.getEdge());
        tmpEdgeId = sc0_3.getEdge();
        CHEdgeIteratorState sc0_4 = g.shortcut(0, 4);
        sc0_4.setWeight(sc0_3.getWeight() + w.calcWeight(edgeState34, false, x)).setDistance(4).setFlags(oneDirFlags);
        sc0_4.setSkippedEdges(tmpEdgeId, edgeState34.getEdge());
        tmpEdgeId = sc0_4.getEdge();
        CHEdgeIteratorState sc0_5 = g.shortcut(0, 5);
        sc0_5.setWeight(sc0_4.getWeight() + w.calcWeight(edgeState45, false, x)).setDistance(5).setFlags(oneDirFlags);
        sc0_5.setSkippedEdges(tmpEdgeId, edgeState45.getEdge());
        tmpEdgeId = sc0_5.getEdge();
        CHEdgeIteratorState sc0_6 = g.shortcut(0, 6);
        sc0_6.setWeight(sc0_5.getWeight() + w.calcWeight(edgeState56, false, x)).setDistance(6).setFlags(oneDirFlags);
        sc0_6.setSkippedEdges(tmpEdgeId, edgeState56.getEdge());
        g.setLevel(0, 10);
        g.setLevel(6, 9);
        g.setLevel(5, 8);
        g.setLevel(4, 7);
        g.setLevel(3, 6);
        g.setLevel(2, 5);
        g.setLevel(1, 4);
        g.setLevel(10, 3);
    }

    @Test
    public void testUnpackingOrder() {
<<<<<<< HEAD
        GraphHopperStorage ghStorage = createGHStorage();
        CHGraph lg = ghStorage.getGraph(CHGraph.class);
        initUnpackingGraph(ghStorage, lg, weighting);
        PrepareContractionHierarchies prepare = createPrepareContractionHierarchies(ghStorage, lg);
=======
        GraphHopperStorage g = createGHStorage();
        CHGraph lg = g.getGraph(CHGraph.class);
        initUnpackingGraph(g, lg, weighting);
        PrepareContractionHierarchies prepare = createPrepareContractionHierarchies(g, lg);
>>>>>>> 2f5b224b
        RoutingAlgorithm algo = prepare.createAlgo(lg, new AlgorithmOptions(DIJKSTRA_BI, weighting, tMode));
        Path p = algo.calcPath(10, 6);
        assertEquals(7, p.getDistance(), 1e-5);
        assertEquals(IntArrayList.from(10, 0, 1, 2, 3, 4, 5, 6), p.calcNodes());
    }

    @Test
    public void testUnpackingOrder_Fastest() {
        GraphHopperStorage g = createGHStorage();
        CHGraph lg = g.getGraph(CHGraph.class);
        Weighting w = new FastestWeighting(carEncoder);
        initUnpackingGraph(g, lg, w);

<<<<<<< HEAD
        PrepareContractionHierarchies prepare = createPrepareContractionHierarchies(ghStorage, lg);
=======
        PrepareContractionHierarchies prepare = createPrepareContractionHierarchies(g, lg);
>>>>>>> 2f5b224b
        RoutingAlgorithm algo = prepare.createAlgo(lg, new AlgorithmOptions(DIJKSTRA_BI, weighting, tMode));
        Path p = algo.calcPath(10, 6);
        assertEquals(7, p.getDistance(), 1e-1);
        assertEquals(IntArrayList.from(10, 0, 1, 2, 3, 4, 5, 6), p.calcNodes());
    }

    @Test
    public void testCircleBug() {
        GraphHopperStorage g = createGHStorage();
        CHGraph lg = g.getGraph(CHGraph.class);
        //  /--1
        // -0--/
        //  |
        g.edge(0, 1, 10, true);
        g.edge(0, 1, 4, true);
        g.edge(0, 2, 10, true);
        g.edge(0, 3, 10, true);
        PrepareContractionHierarchies prepare = createPrepareContractionHierarchies(g, lg);
        prepare.doWork();
        assertEquals(0, prepare.getShortcuts());
    }

    @Test
    public void testBug178() {
        // 5--------6__
        // |        |  \
        // 0-1->-2--3--4
        //   \-<-/
        //
        GraphHopperStorage g = createGHStorage();
        CHGraph lg = g.getGraph(CHGraph.class);
        g.edge(1, 2, 1, false);
        g.edge(2, 1, 1, false);

        g.edge(5, 0, 1, true);
        g.edge(5, 6, 1, true);
        g.edge(0, 1, 1, true);
        g.edge(2, 3, 1, true);
        g.edge(3, 4, 1, true);
        g.edge(6, 3, 1, true);

        PrepareContractionHierarchies prepare = createPrepareContractionHierarchies(g, lg);
        prepare.doWork();
        assertEquals(2, prepare.getShortcuts());
    }

    // 0-1-2-3-4
    // |     / |
    // |    8  |
    // \   /   /
    //  7-6-5-/
    void initBiGraph(Graph graph) {
        graph.edge(0, 1, 100, true);
        graph.edge(1, 2, 1, true);
        graph.edge(2, 3, 1, true);
        graph.edge(3, 4, 1, true);
        graph.edge(4, 5, 25, true);
        graph.edge(5, 6, 25, true);
        graph.edge(6, 7, 5, true);
        graph.edge(7, 0, 5, true);
        graph.edge(3, 8, 20, true);
        graph.edge(8, 6, 20, true);
    }

    //    public static void printEdges(CHGraph g) {
//        RawEdgeIterator iter = g.getAllEdges();
//        while (iter.next()) {
//            EdgeSkipIterator single = g.getEdgeProps(iter.edge(), iter.nodeB());
//            System.out.println(iter.nodeA() + "<->" + iter.nodeB() + " \\"
//                    + single.skippedEdge1() + "," + single.skippedEdge2() + " (" + iter.edge() + ")"
//                    + ", dist: " + (float) iter.weight()
//                    + ", level:" + g.getLevel(iter.nodeA()) + "<->" + g.getLevel(iter.nodeB())
//                    + ", bothDir:" + CarFlagEncoder.isBoth(iter.setProperties()));
//        }
//        System.out.println("---");
//    }
    @Test
    public void testBits() {
        int fromNode = Integer.MAX_VALUE / 3 * 2;
        int endNode = Integer.MAX_VALUE / 37 * 17;

        long edgeId = (long) fromNode << 32 | endNode;
        assertEquals((BitUtil.BIG.toBitString(edgeId)),
                BitUtil.BIG.toLastBitString(fromNode, 32) + BitUtil.BIG.toLastBitString(endNode, 32));
    }

    @Test
    public void testMultiplePreparationsIdenticalView() {
        CarFlagEncoder tmpCarEncoder = new CarFlagEncoder();
        BikeFlagEncoder tmpBikeEncoder = new BikeFlagEncoder();
        EncodingManager tmpEncodingManager = new EncodingManager(tmpCarEncoder, tmpBikeEncoder);

        // FastestWeighting would lead to different shortcuts due to different default speeds for bike and car
        Weighting carWeighting = new ShortestWeighting(tmpCarEncoder);
        Weighting bikeWeighting = new ShortestWeighting(tmpBikeEncoder);

        List<Weighting> chWeightings = Arrays.asList(carWeighting, bikeWeighting);
        GraphHopperStorage ghStorage = new GraphHopperStorage(chWeightings, dir, tmpEncodingManager, false, new GraphExtension.NoOpExtension()).create(1000);
        initShortcutsGraph(ghStorage);

        ghStorage.freeze();

        for (Weighting w : chWeightings) {
            checkPath(ghStorage, w, 7, 5, IntArrayList.from(3, 9, 14, 16, 13, 12));
        }
    }

    @Test
    public void testMultiplePreparationsDifferentView() {
        CarFlagEncoder tmpCarEncoder = new CarFlagEncoder();
        BikeFlagEncoder tmpBikeEncoder = new BikeFlagEncoder();
        EncodingManager tmpEncodingManager = new EncodingManager(tmpCarEncoder, tmpBikeEncoder);

        Weighting carWeighting = new FastestWeighting(tmpCarEncoder);
        Weighting bikeWeighting = new FastestWeighting(tmpBikeEncoder);

        List<Weighting> chWeightings = Arrays.asList(carWeighting, bikeWeighting);
        GraphHopperStorage ghStorage = new GraphHopperStorage(chWeightings, dir, tmpEncodingManager, false, new GraphExtension.NoOpExtension()).create(1000);
        initShortcutsGraph(ghStorage);
        EdgeIteratorState edge = GHUtility.getEdge(ghStorage, 9, 14);
        edge.setFlags(tmpBikeEncoder.setAccess(edge.getFlags(), false, false));

        ghStorage.freeze();

        checkPath(ghStorage, carWeighting, 7, 5, IntArrayList.from(3, 9, 14, 16, 13, 12));
        // detour around blocked 9,14
        checkPath(ghStorage, bikeWeighting, 9, 5, IntArrayList.from(3, 10, 14, 16, 13, 12));
    }

<<<<<<< HEAD
    private PrepareContractionHierarchies createPrepareContractionHierarchies(GraphHopperStorage g, CHGraph lg) {
        return new PrepareContractionHierarchies(dir, g, lg, tMode);
    }
    
    void checkPath(GraphHopperStorage ghStorage, Weighting w, int expShortcuts, double expDistance, IntIndexedContainer expNodes) {
        CHGraph lg = ghStorage.getGraph(CHGraph.class, w);
        PrepareContractionHierarchies prepare = new PrepareContractionHierarchies(dir, ghStorage, lg, tMode);
=======
    void checkPath(GraphHopperStorage g, Weighting w, int expShortcuts, double expDistance, IntIndexedContainer expNodes) {
        CHGraph lg = g.getGraph(CHGraph.class, w);
        PrepareContractionHierarchies prepare = createPrepareContractionHierarchies(g, lg, w);
>>>>>>> 2f5b224b
        prepare.doWork();
        assertEquals(w.toString(), expShortcuts, prepare.getShortcuts());
        RoutingAlgorithm algo = prepare.createAlgo(lg, new AlgorithmOptions(DIJKSTRA_BI, w, tMode));
        Path p = algo.calcPath(3, 12);
        assertEquals(w.toString(), expDistance, p.getDistance(), 1e-5);
        assertEquals(w.toString(), expNodes, p.calcNodes());
    }

    private PrepareContractionHierarchies createPrepareContractionHierarchies(GraphHopperStorage g, CHGraph lg) {
        return createPrepareContractionHierarchies(g, lg, weighting);
    }

    private PrepareContractionHierarchies createPrepareContractionHierarchies(GraphHopperStorage g, CHGraph lg, Weighting w) {
        g.freeze();
        return new PrepareContractionHierarchies(g, lg, tMode);
    }

}<|MERGE_RESOLUTION|>--- conflicted
+++ resolved
@@ -339,17 +339,10 @@
 
     @Test
     public void testUnpackingOrder() {
-<<<<<<< HEAD
-        GraphHopperStorage ghStorage = createGHStorage();
-        CHGraph lg = ghStorage.getGraph(CHGraph.class);
-        initUnpackingGraph(ghStorage, lg, weighting);
-        PrepareContractionHierarchies prepare = createPrepareContractionHierarchies(ghStorage, lg);
-=======
         GraphHopperStorage g = createGHStorage();
         CHGraph lg = g.getGraph(CHGraph.class);
         initUnpackingGraph(g, lg, weighting);
         PrepareContractionHierarchies prepare = createPrepareContractionHierarchies(g, lg);
->>>>>>> 2f5b224b
         RoutingAlgorithm algo = prepare.createAlgo(lg, new AlgorithmOptions(DIJKSTRA_BI, weighting, tMode));
         Path p = algo.calcPath(10, 6);
         assertEquals(7, p.getDistance(), 1e-5);
@@ -363,11 +356,7 @@
         Weighting w = new FastestWeighting(carEncoder);
         initUnpackingGraph(g, lg, w);
 
-<<<<<<< HEAD
-        PrepareContractionHierarchies prepare = createPrepareContractionHierarchies(ghStorage, lg);
-=======
-        PrepareContractionHierarchies prepare = createPrepareContractionHierarchies(g, lg);
->>>>>>> 2f5b224b
+        PrepareContractionHierarchies prepare = createPrepareContractionHierarchies(g, lg);
         RoutingAlgorithm algo = prepare.createAlgo(lg, new AlgorithmOptions(DIJKSTRA_BI, weighting, tMode));
         Path p = algo.calcPath(10, 6);
         assertEquals(7, p.getDistance(), 1e-1);
@@ -497,19 +486,9 @@
         checkPath(ghStorage, bikeWeighting, 9, 5, IntArrayList.from(3, 10, 14, 16, 13, 12));
     }
 
-<<<<<<< HEAD
-    private PrepareContractionHierarchies createPrepareContractionHierarchies(GraphHopperStorage g, CHGraph lg) {
-        return new PrepareContractionHierarchies(dir, g, lg, tMode);
-    }
-    
-    void checkPath(GraphHopperStorage ghStorage, Weighting w, int expShortcuts, double expDistance, IntIndexedContainer expNodes) {
-        CHGraph lg = ghStorage.getGraph(CHGraph.class, w);
-        PrepareContractionHierarchies prepare = new PrepareContractionHierarchies(dir, ghStorage, lg, tMode);
-=======
     void checkPath(GraphHopperStorage g, Weighting w, int expShortcuts, double expDistance, IntIndexedContainer expNodes) {
         CHGraph lg = g.getGraph(CHGraph.class, w);
         PrepareContractionHierarchies prepare = createPrepareContractionHierarchies(g, lg, w);
->>>>>>> 2f5b224b
         prepare.doWork();
         assertEquals(w.toString(), expShortcuts, prepare.getShortcuts());
         RoutingAlgorithm algo = prepare.createAlgo(lg, new AlgorithmOptions(DIJKSTRA_BI, w, tMode));
